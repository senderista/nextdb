--- conflicted
+++ resolved
@@ -225,11 +225,7 @@
     // that case, we will return a timestamp older than the current pre-reclaim
     // watermark. There is no need to try to prevent this, because
     // advance_watermark() will fail, the current GC task will abort, and
-<<<<<<< HEAD
-    // another thread will try to advance the pre-truncate watermark.
-=======
     // another thread will try to advance the pre-reclaim watermark.
->>>>>>> ad697078
     for (const auto& element : m_safe_ts_per_thread_entries)
     {
         // This must be a seq_cst load in order to ensure that the scan observes
