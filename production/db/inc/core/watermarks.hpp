////////////////////////////////////////////////////
// Copyright (c) Gaia Platform Authors
//
// Use of this source code is governed by the MIT
// license that can be found in the LICENSE.txt file
// or at https://opensource.org/licenses/MIT.
////////////////////////////////////////////////////

#pragma once

namespace gaia
{
namespace db
{
// These global timestamp variables are "watermarks" that represent the
// progress of various system functions with respect to transaction history.
// The "pre-apply" watermark represents an upper bound on the latest
// commit_ts whose txn log could have been applied to the shared locator
// view. A committed txn cannot have its txn log applied to the shared view
// until the pre-apply watermark has been advanced to its commit_ts. The
// "post-apply" watermark represents a lower bound on the same quantity, and
// also an upper bound on the latest commit_ts whose txn log could be
// eligible for GC. GC cannot be started for any committed txn until the
// post-apply watermark has advanced to its commit_ts. The "post-GC"
// watermark represents a lower bound on the latest commit_ts whose txn log
// could have had GC reclaim all its resources. Finally, the "pre-reclaim"
// watermark represents an (exclusive) upper bound on the timestamps whose
// metadata entries could have had their memory reclaimed (e.g., via
// zeroing, unmapping, or overwriting). Any timestamp whose metadata entry
// could potentially be dereferenced must be "reserved" via the "safe_ts"
// API to prevent the pre-reclaim watermark from advancing past it and
// allowing its metadata entry to be reclaimed.
//
// The pre-apply watermark must either be equal to the post-apply watermark or greater by 1.
//
// Schematically:
//    commit timestamps of transactions whose metadata entries have been reclaimed
//  < pre-reclaim watermark
//    <= commit timestamps of transactions completely garbage-collected
// <= post-GC watermark
//    <= commit timestamps of transactions applied to shared view
// <= post-apply watermark
//    < commit timestamp of transaction partially applied to shared view
// <= pre-apply watermark
//    < commit timestamps of transactions not applied to shared view.

enum class watermark_type_t
{
    pre_apply,
    post_apply,
    post_gc,
    pre_reclaim,
    // This should always be last.
    count
};

class watermarks_t
{
public:
    inline void clear()
    {
        for (auto& element : m_watermarks)
        {
            element.entry = {};
        }
    }

    // Returns the current value of the given watermark.
    inline gaia_txn_id_t get_watermark(watermark_type_t watermark_type, bool relaxed_load = false);

    // Atomically advances the given watermark to the given timestamp, if the
    // given timestamp is larger than the watermark's current value. It thus
    // guarantees that the watermark is monotonically nondecreasing in time.
    //
    // Returns true if the watermark was advanced to the given value, false
    // otherwise.
    inline bool advance_watermark(watermark_type_t watermark_type, gaia_txn_id_t ts);

<<<<<<< HEAD
private:
    // An array of monotonically nondecreasing timestamps, or "watermarks", that
    // represent the progress of system maintenance tasks with respect to txn
    // history. See `watermark_type_t` for a full explanation.
    //
    // We pad each entry to 64 bytes (the width of a cache line) to prevent
    // memory contention from false sharing.
    struct element
    {
        alignas(c_cache_line_size_in_bytes)
        std::atomic<gaia_txn_id_t::value_type> entry;
    };
    element m_watermarks[common::get_enum_value(watermark_type_t::count)];

private:
=======
>>>>>>> ad697078
    // Returns a reference to the array entry of the given watermark.
    inline std::atomic<gaia_txn_id_t::value_type>& get_watermark_entry(watermark_type_t watermark_type)
    {
        return m_watermarks[common::get_enum_value(watermark_type)].entry;
    }
<<<<<<< HEAD
=======

private:
    // An array of monotonically nondecreasing timestamps, or "watermarks", that
    // represent the progress of system maintenance tasks with respect to txn
    // history. See `watermark_type_t` for a full explanation.
    //
    // We pad each entry to 64 bytes (the width of a cache line) to prevent
    // memory contention from false sharing.
    struct element
    {
        alignas(c_cache_line_size_in_bytes)
        std::atomic<gaia_txn_id_t::value_type> entry;
    };
    element m_watermarks[common::get_enum_value(watermark_type_t::count)];
>>>>>>> ad697078
};

#include "watermarks.inc"

} // namespace db
} // namespace gaia<|MERGE_RESOLUTION|>--- conflicted
+++ resolved
@@ -76,7 +76,6 @@
     // otherwise.
     inline bool advance_watermark(watermark_type_t watermark_type, gaia_txn_id_t ts);
 
-<<<<<<< HEAD
 private:
     // An array of monotonically nondecreasing timestamps, or "watermarks", that
     // represent the progress of system maintenance tasks with respect to txn
@@ -92,30 +91,11 @@
     element m_watermarks[common::get_enum_value(watermark_type_t::count)];
 
 private:
-=======
->>>>>>> ad697078
     // Returns a reference to the array entry of the given watermark.
     inline std::atomic<gaia_txn_id_t::value_type>& get_watermark_entry(watermark_type_t watermark_type)
     {
         return m_watermarks[common::get_enum_value(watermark_type)].entry;
     }
-<<<<<<< HEAD
-=======
-
-private:
-    // An array of monotonically nondecreasing timestamps, or "watermarks", that
-    // represent the progress of system maintenance tasks with respect to txn
-    // history. See `watermark_type_t` for a full explanation.
-    //
-    // We pad each entry to 64 bytes (the width of a cache line) to prevent
-    // memory contention from false sharing.
-    struct element
-    {
-        alignas(c_cache_line_size_in_bytes)
-        std::atomic<gaia_txn_id_t::value_type> entry;
-    };
-    element m_watermarks[common::get_enum_value(watermark_type_t::count)];
->>>>>>> ad697078
 };
 
 #include "watermarks.inc"
